--- conflicted
+++ resolved
@@ -138,26 +138,11 @@
 			h.Set("Content-Encoding", "gzip")
 			h.Add("Vary", "Accept-Encoding")
 
-<<<<<<< HEAD
 			recorder := &responseRecorder{ResponseWriter: w, status: http.StatusOK, writer: gw, stripLength: true}
 
 			defer func() {
 				gw.Close()
 				pool.Put(gw)
-=======
-			recorder := &responseRecorder{ResponseWriter: w, status: http.StatusOK, writer: gw, compressed: true}
-			recorder.closeFn = func() {
-				gw.Close()
-				pool.Put(gw)
-			}
-
-			defer func() {
-				if rec := recover(); rec != nil {
-					recorder.Close()
-					panic(rec)
-				}
-				recorder.Close()
->>>>>>> 617fffed
 			}()
 
 			next.ServeHTTP(recorder, r)
@@ -168,16 +153,9 @@
 // responseRecorder captures status and optionally wraps the writer.
 type responseRecorder struct {
 	http.ResponseWriter
-<<<<<<< HEAD
 	status      int
 	writer      io.Writer
 	stripLength bool
-=======
-	status     int
-	writer     io.Writer
-	closeFn    func()
-	compressed bool
->>>>>>> 617fffed
 }
 
 func (rw *responseRecorder) WriteHeader(code int) {
